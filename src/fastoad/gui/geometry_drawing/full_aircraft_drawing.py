--- conflicted
+++ resolved
@@ -494,7 +494,7 @@
 
     fig = go.FigureWidget(fig)
 
-<<<<<<< HEAD
+
     if name is None:
         fig.update_layout(
             width=600,
@@ -513,16 +513,6 @@
             xaxis_title="y",
             yaxis_title="x",
         )
-=======
-    fig.update_layout(
-        width=600,
-        height=600,
-        title_text="Aircraft Geometry",
-        title_x=0.5,
-        xaxis_title="y",
-        yaxis_title="x",
-    )
->>>>>>> e9a5964d
 
     return fig
 
@@ -1431,7 +1421,7 @@
     fig.update_xaxes(constrain="domain")
     fig.update_yaxes(constrain="domain")
     fig.update_layout(title_text="Wing Geometry", title_x=0.5, xaxis_title="y", yaxis_title="x")
-<<<<<<< HEAD
+
 
     return fig
 
@@ -1911,6 +1901,7 @@
             fuselage_max_height / 2.0 * 3.5 / 5,
         ]
     )
+
 
     y_cockpit2 = np.array([0, 0])
     z_cockpit2 = np.array(
@@ -2101,7 +2092,5 @@
 
     x += center_x
     y += center_y
-=======
->>>>>>> e9a5964d
 
     return x, y