--- conflicted
+++ resolved
@@ -223,20 +223,15 @@
         out = sys.stdout
 
     if configuration_file_path:
-<<<<<<< HEAD
         conf = FASTOADProblemConfigurator(configuration_file_path)
         conf._set_configuration_modifier(_PROBLEM_CONFIGURATOR)
         conf.load(configuration_file_path)
     # As the problem has been configured, BundleLoader now knows additional registered systems
-=======
-        FASTOADProblemConfigurator(configuration_file_path)
-    # As the configuration has been loaded, BundleLoader now knows additional registered systems
 
     if verbose:
         cell_list = _get_detailed_system_list()
     else:
         cell_list = _get_simple_system_list()
->>>>>>> baef040b
 
     if isinstance(out, str):
         if not overwrite and pth.exists(out):
